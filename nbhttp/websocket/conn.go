--- conflicted
+++ resolved
@@ -115,12 +115,7 @@
 	isFirstFrame := true
 
 	if len(data) == 0 {
-<<<<<<< HEAD
 		return c.writeMessage(messageType, true, true, []byte{})
-=======
-		return c.writeMessage(messageType, true, []byte{}, isFirstFrame)
-
->>>>>>> 752bf679
 	} else {
 		sendOpcode := true
 		for len(data) > 0 {
@@ -128,11 +123,7 @@
 			if n > framePayloadSize {
 				n = framePayloadSize
 			}
-<<<<<<< HEAD
 			err := c.writeMessage(messageType, sendOpcode, n == len(data), data[:n])
-=======
-			err := c.writeMessage(messageType, n == len(data), data[:n], isFirstFrame)
->>>>>>> 752bf679
 			if err != nil {
 				return err
 			}
@@ -145,11 +136,7 @@
 	return nil
 }
 
-<<<<<<< HEAD
 func (c *Conn) writeMessage(messageType int8, sendOpcode, fin bool, data []byte) error {
-=======
-func (c *Conn) writeMessage(messageType int8, fin bool, data []byte, isFirstFrame bool) error {
->>>>>>> 752bf679
 	var (
 		buf     []byte
 		bodyLen = len(data)
@@ -172,11 +159,7 @@
 	copy(buf[offset:], data)
 
 	// opcode
-<<<<<<< HEAD
 	if sendOpcode {
-=======
-	if isFirstFrame {
->>>>>>> 752bf679
 		buf[0] = byte(messageType)
 	}
 
