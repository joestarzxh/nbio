--- conflicted
+++ resolved
@@ -1,4 +1,3 @@
-<<<<<<< HEAD
 // Copyright 2020 lesismal. All rights reserved.
 // Use of this source code is governed by an MIT-style
 // license that can be found in the LICENSE file.
@@ -140,10 +139,11 @@
 		cw := compressWriter(w, c.compressionLevel)
 		_, err := cw.Write(data)
 		if err != nil {
-			return err
-		}
-		cw.Close()
-		data = w.Bytes()
+			compress = false
+		} else {
+			cw.Close()
+			data = w.Bytes()
+		}
 	}
 
 	if len(data) == 0 {
@@ -270,279 +270,4 @@
 	conn.SetCompressionLevel(u.compressionLevel)
 
 	return conn
-}
-=======
-// Copyright 2020 lesismal. All rights reserved.
-// Use of this source code is governed by an MIT-style
-// license that can be found in the LICENSE file.
-
-package websocket
-
-import (
-	"bytes"
-	"encoding/binary"
-	"errors"
-	"net"
-	"sync"
-
-	"github.com/lesismal/nbio/mempool"
-	"github.com/lesismal/nbio/nbhttp"
-)
-
-const (
-	maxFrameHeaderSize         = 14
-	maxControlFramePayloadSize = 125
-)
-
-type MessageType int8
-
-// The message types are defined in RFC 6455, section 11.8.t
-const (
-	FragmentMessage MessageType = 0 // Must be preceded by Text or Binary message
-	TextMessage     MessageType = 1
-	BinaryMessage   MessageType = 2
-	CloseMessage    MessageType = 8
-	PingMessage     MessageType = 9
-	PongMessage     MessageType = 10
-)
-
-type Conn struct {
-	net.Conn
-
-	mux sync.Mutex
-
-	onCloseCalled            bool
-	remoteCompressionEnabled bool
-	enableWriteCompression   bool
-	compressionLevel         int
-
-	subprotocol string
-
-	session interface{}
-
-	onClose func(c *Conn, err error)
-	Engine  *nbhttp.Engine
-}
-
-func validCloseCode(code int) bool {
-	switch code {
-	case 1000:
-		return true //| Normal Closure  | hybi@ietf.org | RFC 6455  |
-	case 1001:
-		return true //      | Going Away      | hybi@ietf.org | RFC 6455  |
-	case 1002:
-		return true //   | Protocol error  | hybi@ietf.org | RFC 6455  |
-	case 1003:
-		return true //     | Unsupported Data| hybi@ietf.org | RFC 6455  |
-	case 1004:
-		return false //     | ---Reserved---- | hybi@ietf.org | RFC 6455  |
-	case 1005:
-		return false //      | No Status Rcvd  | hybi@ietf.org | RFC 6455  |
-	case 1006:
-		return false //      | Abnormal Closure| hybi@ietf.org | RFC 6455  |
-	case 1007:
-		return true //      | Invalid frame   | hybi@ietf.org | RFC 6455  |
-		//      |            | payload data    |               |           |
-	case 1008:
-		return true //     | Policy Violation| hybi@ietf.org | RFC 6455  |
-	case 1009:
-		return true //       | Message Too Big | hybi@ietf.org | RFC 6455  |
-	case 1010:
-		return true //       | Mandatory Ext.  | hybi@ietf.org | RFC 6455  |
-	case 1011:
-		return true //       | Internal Server | hybi@ietf.org | RFC 6455  |
-		//     |            | Error           |               |           |
-	case 1015:
-		return true //  | TLS handshake   | hybi@ietf.org | RFC 6455
-	default:
-	}
-	// IANA registration policy and should be granted in the range 3000-3999.
-	// The range of status codes from 4000-4999 is designated for Private
-	if code >= 3000 && code < 5000 {
-		return true
-	}
-	return false
-}
-
-func (c *Conn) OnClose(h func(*Conn, error)) {
-	if h != nil {
-		c.onClose = func(c *Conn, err error) {
-			c.mux.Lock()
-			defer c.mux.Unlock()
-			if !c.onCloseCalled {
-				c.onCloseCalled = true
-				h(c, err)
-			}
-		}
-
-		// now all the upgrade, frames/messages and close are called in order
-		// nbc, ok := c.Conn.(*nbio.Conn)
-		// if ok {
-		// 	nbc.Lock()
-		// 	defer nbc.Unlock()
-		// 	closed, err := nbc.IsClosed()
-		// 	if closed {
-		// 		c.onClose(c, err)
-		// 	}
-		// }
-	}
-}
-
-func (c *Conn) WriteMessage(messageType MessageType, data []byte) error {
-	c.mux.Lock()
-	defer c.mux.Unlock()
-
-	switch messageType {
-	case TextMessage:
-	case BinaryMessage:
-	case PingMessage, PongMessage, CloseMessage:
-		if len(data) > maxControlFramePayloadSize {
-			return ErrInvalidControlFrame
-		}
-	default:
-	}
-
-	compress := c.enableWriteCompression && (messageType == TextMessage || messageType == BinaryMessage)
-	if compress {
-		compress = true
-		w := &writeBuffer{
-			Buffer: bytes.NewBuffer(mempool.Malloc(len(data))),
-		}
-		defer w.Close()
-		w.Reset()
-		cw := compressWriter(w, c.compressionLevel)
-		_, err := cw.Write(data)
-		if err != nil {
-			compress = false
-		} else {
-			cw.Close()
-			data = w.Bytes()
-		}
-	}
-
-	if len(data) == 0 {
-		return c.writeFrame(messageType, true, true, []byte{}, compress)
-	} else {
-		sendOpcode := true
-		for len(data) > 0 {
-			n := len(data)
-			if n > c.Engine.MaxWebsocketFramePayloadSize {
-				n = c.Engine.MaxWebsocketFramePayloadSize
-			}
-			err := c.writeFrame(messageType, sendOpcode, n == len(data), data[:n], compress)
-			if err != nil {
-				return err
-			}
-			sendOpcode = false
-			data = data[n:]
-		}
-	}
-
-	return nil
-}
-
-// Session returns user session
-func (c *Conn) Session() interface{} {
-	return c.session
-}
-
-// SetSession sets user session
-func (c *Conn) SetSession(session interface{}) {
-	c.session = session
-}
-
-type writeBuffer struct {
-	*bytes.Buffer
-}
-
-func (w *writeBuffer) Close() error {
-	mempool.Free(w.Bytes())
-	return nil
-}
-
-func (c *Conn) WriteFrame(messageType MessageType, sendOpcode, fin bool, data []byte) error {
-	return c.writeFrame(messageType, sendOpcode, fin, data, false)
-}
-
-func (c *Conn) writeFrame(messageType MessageType, sendOpcode, fin bool, data []byte, compress bool) error {
-	var (
-		buf     []byte
-		offset  = 2
-		bodyLen = len(data)
-	)
-	if bodyLen < 126 {
-		buf = mempool.Malloc(len(data) + 2)
-		buf[0] = 0
-		buf[1] = byte(bodyLen)
-	} else if bodyLen <= 65535 {
-		buf = mempool.Malloc(len(data) + 4)
-		binary.LittleEndian.PutUint16(buf, 0)
-		buf[1] = 126
-		binary.BigEndian.PutUint16(buf[2:4], uint16(bodyLen))
-		offset = 4
-	} else {
-		buf = mempool.Malloc(len(data) + 10)
-		binary.LittleEndian.PutUint16(buf, 0)
-		buf[1] = 127
-		binary.BigEndian.PutUint64(buf[2:10], uint64(bodyLen))
-		offset = 10
-	}
-	copy(buf[offset:], data)
-
-	// opcode
-	if sendOpcode {
-		buf[0] = byte(messageType)
-	} else {
-		buf[0] = 0
-	}
-
-	if compress {
-		buf[0] |= 0x40
-	}
-
-	// fin
-	if fin {
-		buf[0] |= byte(0x80)
-	}
-
-	_, err := c.Conn.Write(buf)
-	return err
-}
-
-// overwrite nbio.Conn.Write
-func (c *Conn) Write(data []byte) (int, error) {
-	return -1, ErrInvalidWriteCalling
-}
-
-func (c *Conn) EnableWriteCompression(enable bool) {
-	if enable {
-		if c.remoteCompressionEnabled {
-			c.enableWriteCompression = enable
-		}
-	} else {
-		c.enableWriteCompression = enable
-	}
-}
-
-func (c *Conn) SetCompressionLevel(level int) error {
-	if !isValidCompressionLevel(level) {
-		return errors.New("websocket: invalid compression level")
-	}
-	c.compressionLevel = level
-	return nil
-}
-
-func newConn(u *Upgrader, c net.Conn, subprotocol string, remoteCompressionEnabled bool) *Conn {
-	conn := &Conn{
-		Conn:                     c,
-		subprotocol:              subprotocol,
-		remoteCompressionEnabled: remoteCompressionEnabled,
-		compressionLevel:         defaultCompressionLevel,
-		onClose:                  func(*Conn, error) {},
-	}
-	conn.EnableWriteCompression(u.enableWriteCompression)
-	conn.SetCompressionLevel(u.compressionLevel)
-
-	return conn
-}
->>>>>>> 5fa5048b
+}